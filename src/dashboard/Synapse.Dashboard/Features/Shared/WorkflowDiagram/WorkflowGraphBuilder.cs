--- conflicted
+++ resolved
@@ -247,25 +247,17 @@
                             {
                                 case SwitchStateType.Data:
                                     {
-                                        foreach (var condition in switchState.DataConditions!)
+                                        foreach (var condition in switchState.DataConditions)
                                         {
                                             var caseNode = this.BuildDataConditionNode(condition.Name!); // todo: should be a labeled edge, not a node?
                                             await stateNodeGroup.AddChildAsync(caseNode);
-<<<<<<< HEAD
-                                            await this.BuildEdgeBetween(graph, firstNode, caseNode);
-                                            switch (condition.OutcomeType)
-                                            {
-                                                case SwitchCaseOutcomeType.End:
-                                                    await this.BuildEdgeBetween(graph, caseNode, endNode);
-=======
                                             await this.BuildEdgeBetween(graph, firstNode, caseNode, state.UsedForCompensation);
                                             switch (condition.Type)
                                             {
                                                 case ConditionType.End:
                                                     await this.BuildEdgeBetween(graph, caseNode, endNode, state.UsedForCompensation);
->>>>>>> 38b73b77
                                                     break;
-                                                case SwitchCaseOutcomeType.Transition:
+                                                case ConditionType.Transition:
                                                     var nextStateName = condition.Transition == null ? condition.TransitionToStateName : condition.Transition.NextState;
                                                     var nextState = definition.GetState(nextStateName!);
                                                     if (nextState == null)
@@ -274,7 +266,7 @@
                                                     lastNode = nextStateNode.Children.Values.OfType<NodeViewModel>().Last();
                                                     break;
                                                 default:
-                                                    throw new Exception($"The specified condition type '${condition.OutcomeType}' is not supported");
+                                                    throw new Exception($"The specified condition type '${condition.Type}' is not supported");
                                             }
                                         }
                                         var defaultCaseNode = this.BuildDataConditionNode("default");
@@ -307,26 +299,18 @@
                                     break;
                                 case SwitchStateType.Event:
                                     {
-                                        foreach (var condition in switchState.EventConditions!)
+                                        foreach (var condition in switchState.EventConditions)
                                         {
                                             Console.WriteLine(Newtonsoft.Json.JsonConvert.SerializeObject(condition));
                                             var caseNode = this.BuildDataConditionNode(condition.Name ?? condition.Event); // todo: should be a labeled edge, not a node?
                                             await stateNodeGroup.AddChildAsync(caseNode);
-<<<<<<< HEAD
-                                            await this.BuildEdgeBetween(graph, firstNode, caseNode);
-                                            switch (condition.OutcomeType)
-                                            {
-                                                case SwitchCaseOutcomeType.End:
-                                                    await this.BuildEdgeBetween(graph, caseNode, endNode);
-=======
                                             await this.BuildEdgeBetween(graph, firstNode, caseNode, state.UsedForCompensation);
                                             switch (condition.Type)
                                             {
                                                 case ConditionType.End:
                                                     await this.BuildEdgeBetween(graph, caseNode, endNode, state.UsedForCompensation);
->>>>>>> 38b73b77
                                                     break;
-                                                case SwitchCaseOutcomeType.Transition:
+                                                case ConditionType.Transition:
                                                     var nextStateName = condition.Transition == null ? condition.TransitionToStateName : condition.Transition.NextState;
                                                     var nextState = definition.GetState(nextStateName!);
                                                     if (nextState == null)
@@ -335,7 +319,7 @@
                                                     lastNode = nextStateNode.Children.Values.OfType<NodeViewModel>().Last();
                                                     break;
                                                 default:
-                                                    throw new Exception($"The specified condition type '${condition.OutcomeType}' is not supported");
+                                                    throw new Exception($"The specified condition type '${condition.Type}' is not supported");
                                             }
                                         }
                                         var defaultCaseNode = this.BuildDataConditionNode("default");
