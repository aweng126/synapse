--- conflicted
+++ resolved
@@ -156,26 +156,8 @@
                                                 </div>
                                             </div>
                                         </td>
-<<<<<<< HEAD
-                                        <td>
-                                            @if(activity.Output != null)
-                                            {
-                                                <MonacoEditor 
-                                                    CssClass="monaco-extra-small"
-                                                    ConstructionOptions="GetReadOnlyEditorOptions(JsonConvert.SerializeObject(activity.Output.ToObject(), Formatting.Indented))" />
-                                            }
-                                            @if(activity.Error != null)
-                                            {
-                                                <MonacoEditor                                                 
-                                                    CssClass="monaco-extra-small"
-                                                    ConstructionOptions="GetReadOnlyEditorOptions(JsonConvert.SerializeObject(activity.Error, Formatting.Indented))" />
-                                            }
-                                        </td>
-                                    </tr>
-=======
                                         </Body>
                                     </ExpandableDataRow>
->>>>>>> c26d8e2e
                                 }
                             </tbody>
                         </table>
